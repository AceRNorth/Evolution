#ifndef SIMULATION_H
#define SIMULATION_H

#include <array>
<<<<<<< HEAD
=======
#include <vector>
#include <string> // for error messages
>>>>>>> bdad79ed
#include "constants.h"
#include "Params.h"
#include "Point.h"

using namespace constants;

// Sets up and controls the flow of the simulation.
class Simulation {
public:
	Simulation(ProgressionParams &prog, AreaParams &area, LifeParams &life, ReleaseParams &rel, DispersalParams &disp,
	 AestivationParams &aes, InitialPopsParams &initial, RecordParams &rec, double a0_mean, double a0_var, double a1, double ampl);
	void set_coords(const std::string& filename);
	void set_boundary_type(BoundaryType boundary);
	void set_dispersal_type(DispersalType disp);
	void set_rainfall(double resp, const std::string& filename);
	void set_inheritance(InheritanceParams inher_params); 
	void run_reps();

private:
	int num_runs; // number of simulation replicates to run
	int max_t; // maximum simulated time (in days)

	AreaParams *area_params; // model area parameters
	LifeParams *life_params; // model life-process parameters
	ReleaseParams *rel_params; // gene drive release model parameters
	DispersalParams *disp_params; // dispersal model parameters
	AestivationParams *aes_params; // aestivation model parameters
	InitialPopsParams *initial_params; // initial population values
	RecordParams *rec_params; // data-recording parameters
	double alpha0_mean; // seasonality parameter
	double alpha0_variance; // seasonality parameter
	double alpha1; // seasonality parameter
	double amp; // seasonality parameter
	double resp; // seasonality parameter

	// additional parameter options
	std::vector<Point> sites_coords; // 2D coordinates for the sites on the simulated square
	BoundaryType boundary_type;
	DispersalType disp_type;
	std::vector<double> rainfall; // daily rainfall for every day (whether in a year cycle, or max_t days)

	// inheritance
	// f_ijk is the fraction of genotype k offspring from mother with genotype i mated to father with genotype j
	std::array<std::array<std::array <double, num_gen>, num_gen>, num_gen> inher_fraction;
};

#endif //SIMULATION_H<|MERGE_RESOLUTION|>--- conflicted
+++ resolved
@@ -2,11 +2,8 @@
 #define SIMULATION_H
 
 #include <array>
-<<<<<<< HEAD
-=======
 #include <vector>
 #include <string> // for error messages
->>>>>>> bdad79ed
 #include "constants.h"
 #include "Params.h"
 #include "Point.h"
