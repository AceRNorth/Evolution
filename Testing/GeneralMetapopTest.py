import pandas as pd
import os
import subprocess
import numpy as np
import matplotlib.pyplot as plt

#%% Run C++ Program with UI

# ** Modify output files folder path and .exe filepath as needed! **
output_folder_path = "C:\\Users\\biol0117\\OneDrive - Nexus365\\Documents\\Programming projects\\C++ Model\\GeneralMetapop\\build"
exe_filepath = "C:\\Users\\biol0117\\OneDrive - Nexus365\\Documents\\Programming projects\\C++ Model\\GeneralMetapop\\build\\cmake_gdsimsapp.exe"

# Selecting sets to run
sets = [i for i in range(1, 11)]
    
# ** Select other combinations of sets by listing below and uncommenting**
# sets = [1, 4, 7]

for j in range(0, len(sets)):
        input_string = str(sets[j]) + "\n" + "y" + "\n"
        
        # Run C++ model with input data
        os.chdir(output_folder_path) # directory for output files
        # .exe file for the program
        print("Running set", sets[j], "...")
        proc = subprocess.Popen([exe_filepath], stdin=subprocess.PIPE, stdout=subprocess.PIPE, text=True)
        outs, errs = proc.communicate(input=input_string)
        
#%% Run C++ program for test case parameters from file -- old versions without UI

# ** Modify parameter table .csv filepath, output files folder path and .exe filepath as needed! **
param_csv_filepath = "C:\\Users\\biol0117\\OneDrive - Nexus365\\Documents\\Programming projects\\C++ Model\\Parameters - new layout v5.csv"
#param_csv_filepath = "C:\\Users\\biol0117\\OneDrive - Nexus365\\Documents\\Programming projects\\C++ Model\\Parameters - new layout v4.1.csv"
output_folder_path = "C:\\Users\\biol0117\\OneDrive - Nexus365\\Documents\\Programming projects\\C++ Model\\GeneralMetapop\\build"
#output_folder_path = "C:\\Users\\biol0117\\OneDrive - Nexus365\\Documents\\Programming projects\\C++ Model\\GeneralMetapopCopy2\\build"
exe_filepath = "C:\\Users\\biol0117\\OneDrive - Nexus365\\Documents\\Programming projects\\C++ Model\\GeneralMetapop\\build\\gdsimsapp.exe"
#exe_filepath = "C:\\Users\\biol0117\\OneDrive - Nexus365\\Documents\\Programming projects\\C++ Model\\GeneralMetapopCopy2\\build\\gdsimsapp.exe"

# Read input parameter set from .csv file
params = pd.read_table(param_csv_filepath, delimiter=",")
labels = params[["Parameter"]]
labels = labels.drop(index=0)

# Selecting sets to run
sets = [col for col in params if col.startswith('set ')]
for i in range(0, len(sets)):
    sets[i] = int(sets[i].removeprefix("set "))
    
# ** Select other combinations of sets by listing below and uncommenting**
<<<<<<< HEAD
#sets = [10]
=======
#sets = [i for i in range(1, 14)]
#sets = [i for i in range(1, 17) if i not in (14,15)]
sets = [14, 15]


>>>>>>> bdad79ed
for j in range(0, len(sets)):
    if ("set " + str(sets[j])) in params:
        input_data = params[["set " + str(sets[j])]]
        input_data = input_data.drop(index=0)
        input_data = input_data.rename(dict(zip(input_data.index, labels["Parameter"])), axis=0)
        display(input_data)
        input_list = input_data["set " + str(sets[j])].tolist()
        input_string = " ".join(str(i) for i in input_list)
        
        # Run C++ model with input data
        os.chdir(output_folder_path) # directory for output files
        # .exe file for the program
        proc = subprocess.Popen([exe_filepath], stdin=subprocess.PIPE, stdout=subprocess.PIPE, text=True)
        outs, errs = proc.communicate(input=input_string)


#%% Compare test case data for all runs

# ** Modify oracle data folder path, and test data folder path as needed! **
<<<<<<< HEAD
oracle_folder_path = "C:\\Users\\biol0117\\OneDrive - Nexus365\\Documents\\Programming projects\\C++ Model\\GeneralMetapop\\Testing\\oracle data"
=======
oracle_folder_path = "C:\\Users\\biol0117\\OneDrive - Nexus365\\Documents\\Programming projects\\C++ Model\\GeneralMetapop\\Testing\\oracle data\\toroid distance kernel"
#oracle_folder_path = "C:\\Users\\biol0117\\OneDrive - Nexus365\\Documents\\Programming projects\\C++ Model\\GeneralMetapop\\build\\output_files"
>>>>>>> bdad79ed
test_data_folder_path = "C:\\Users\\biol0117\\OneDrive - Nexus365\\Documents\\Programming projects\\C++ Model\\GeneralMetapop\\build\\output_files"
#test_data_folder_path = "C:\\Users\\biol0117\\OneDrive - Nexus365\\Documents\\Programming projects\\C++ Model\\GeneralMetapopCopy2\\build\\output_files"

# ** Modify the list of set numbers selected as needed **
#sets = [i for i in range(1, 14)]
#sets = [14, 15]  
#sets = [1]
sets = [i for i in range(1, 17) if i not in (14,15)]

# ** Modify the list of num_runs in each set selected as needed **
num_runs_list = [2 for i in range(0, len(sets))]
# num_runs_list = [2, 3, 1]

make_plot = True

for j in range(0, len(sets)):
    print("Set " + str(sets[j]))
    for i in range(1, num_runs_list[j] + 1):
        #import oracle data
        os.chdir(os.path.join(oracle_folder_path, "set" + str(sets[j])))
        #os.chdir(oracle_folder_path)
        totals_oracle = np.loadtxt("Totals" + str(sets[j]) + "run" + str(i) + ".txt", skiprows=2)
        times_oracle = totals_oracle[:, 0]
        tot_males_oracle = totals_oracle[:, 1:]
        coords_oracle = np.loadtxt("CoordinateList" + str(sets[j]) + "run" + str(i) + ".txt", skiprows=2)
        local_oracle = np.loadtxt("LocalData" + str(sets[j]) + "run" + str(i) + ".txt", skiprows=2)
        
        # plot oracle data
        if make_plot:
            plt.figure()
            plt.title("Totals oracle data for " + "set " + str(sets[j]) + " run " + str(i))
            plt.xlabel("Day")
            plt.ylabel("Total number of individuals")
            plt.plot(times_oracle, tot_males_oracle[:, 0], label="$M_{WW}$")
            plt.plot(times_oracle, tot_males_oracle[:, 1], label="$M_{WD}$")
            plt.plot(times_oracle, tot_males_oracle[:, 2], label="$M_{DD}$")
            plt.plot(times_oracle, tot_males_oracle[:, 3], label="$M_{WR}$")
            plt.plot(times_oracle, tot_males_oracle[:, 4], label="$M_{RR}$")
            plt.plot(times_oracle, tot_males_oracle[:, 5], label="$M_{DR}$")
            plt.legend()
        
        # import test data
        os.chdir(test_data_folder_path)
        totals_test = np.loadtxt("Totals" + str(sets[j]) + "run" + str(i) + ".txt", skiprows=2)
        times_test = totals_test[:, 0]
        tot_males_test = totals_test[:, 1:]
        coords_test = np.loadtxt("CoordinateList" + str(sets[j]) + "run" + str(i) + ".txt", skiprows=2)
        local_test = np.loadtxt("LocalData" + str(sets[j]) + "run" + str(i) + ".txt", skiprows=2)
        
        # plot test data
        if make_plot:
            plt.figure()
            plt.title("Totals test data for " + "set " + str(sets[j]) + " run " + str(i))
            plt.xlabel("Day")
            plt.ylabel("Total number of individuals")
            plt.plot(times_test, tot_males_test[:, 0], label="$M_{WW}$")
            plt.plot(times_test, tot_males_test[:, 1], label="$M_{WD}$")
            plt.plot(times_test, tot_males_test[:, 2], label="$M_{DD}$")
            plt.plot(times_test, tot_males_test[:, 3], label="$M_{WR}$")
            plt.plot(times_test, tot_males_test[:, 4], label="$M_{RR}$")
            plt.plot(times_test, tot_males_test[:, 5], label="$M_{DR}$")
            plt.legend()
        
        # compare
        print("Test results for " + "set " + str(sets[j]) + " run " + str(i) + ":")
        if totals_test.shape == totals_oracle.shape:
            print("Totals data array sizes are equal")
        else:
            print("Totals data array sizes are NOT equal!")
            
        if (totals_test == totals_oracle).all():
            print("Totals data arrays are equal")
        else:
            print("Totals data arrays are NOT equal!")
            
            
        if coords_test.shape == coords_oracle.shape:
            print("Coords data array sizes are equal")
        else:
            print("Coords data array sizes are NOT equal!")
        if (coords_test == coords_oracle).all():
            print("Coords data arrays are equal")
        else:
            print("Coords data arrays are NOT equal!")
            
        
        if local_test.shape == local_oracle.shape:
            print("Local data array sizes are equal")
        else:
            print("Local data array sizes are NOT equal!")
        if (local_test == local_oracle).all():
            print("Local data arrays are equal")
        else:
            print("Local data arrays are NOT equal!")
            
        print("")
    
    print("")<|MERGE_RESOLUTION|>--- conflicted
+++ resolved
@@ -4,37 +4,57 @@
 import numpy as np
 import matplotlib.pyplot as plt
 
-#%% Run C++ Program with UI
+#%% Run C++ Program with UI - pre-defined sets
 
 # ** Modify output files folder path and .exe filepath as needed! **
 output_folder_path = "C:\\Users\\biol0117\\OneDrive - Nexus365\\Documents\\Programming projects\\C++ Model\\GeneralMetapop\\build"
-exe_filepath = "C:\\Users\\biol0117\\OneDrive - Nexus365\\Documents\\Programming projects\\C++ Model\\GeneralMetapop\\build\\cmake_gdsimsapp.exe"
+exe_filepath = "C:\\Users\\biol0117\\OneDrive - Nexus365\\Documents\\Programming projects\\C++ Model\\GeneralMetapop\\build\\gdsimsapp.exe"
 
 # Selecting sets to run
-sets = [i for i in range(1, 11)]
+sets = [i for i in range(1, 17)]
     
 # ** Select other combinations of sets by listing below and uncommenting**
 # sets = [1, 4, 7]
+sets = [1]
 
 for j in range(0, len(sets)):
-        input_string = str(sets[j]) + "\n" + "y" + "\n"
+    input_string = str(sets[j]) + "\n" + "y" + "\n"
+    
+    # Run C++ model with input data
+    os.chdir(output_folder_path) # directory for output files
+    # .exe file for the program
+    print("Running set", sets[j], "...")
+    proc = subprocess.Popen([exe_filepath], stdin=subprocess.PIPE, stdout=subprocess.PIPE, text=True)
+    outs, errs = proc.communicate(input=input_string)
         
-        # Run C++ model with input data
-        os.chdir(output_folder_path) # directory for output files
-        # .exe file for the program
-        print("Running set", sets[j], "...")
-        proc = subprocess.Popen([exe_filepath], stdin=subprocess.PIPE, stdout=subprocess.PIPE, text=True)
-        outs, errs = proc.communicate(input=input_string)
+#%% Run C++ Program with UI - custom set
+
+# ** Modify output files folder path and .exe filepath as needed! **
+output_folder_path = "C:\\Users\\biol0117\\OneDrive - Nexus365\\Documents\\Programming projects\\C++ Model\\GeneralMetapop\\build"
+exe_filepath = "C:\\Users\\biol0117\\OneDrive - Nexus365\\Documents\\Programming projects\\C++ Model\\GeneralMetapop\\build\\gdsimsapp.exe"
+params_filename = "params.txt" # file should be in the build folder (same as .exe)
+
+input_string = "100" + "\n" + params_filename + "\n" + "y" +"\n" + "y" + "\n"
+
+# if want advanced options, uncomment below line
+# e.g. setting boundary type to edge and dispersal type to radial
+input_string += "1" + "\n" + "e" + "\n" + "2" + "\n" + "r" + "\n" 
+
+input_string += "0" + "\n"
+    
+# Run C++ model with input data
+os.chdir(output_folder_path) # directory for output files
+# .exe file for the program
+print("Running custom set...")
+proc = subprocess.Popen([exe_filepath], stdin=subprocess.PIPE, stdout=subprocess.PIPE, text=True)
+outs, errs = proc.communicate(input=input_string)     
         
 #%% Run C++ program for test case parameters from file -- old versions without UI
 
 # ** Modify parameter table .csv filepath, output files folder path and .exe filepath as needed! **
 param_csv_filepath = "C:\\Users\\biol0117\\OneDrive - Nexus365\\Documents\\Programming projects\\C++ Model\\Parameters - new layout v5.csv"
-#param_csv_filepath = "C:\\Users\\biol0117\\OneDrive - Nexus365\\Documents\\Programming projects\\C++ Model\\Parameters - new layout v4.1.csv"
 output_folder_path = "C:\\Users\\biol0117\\OneDrive - Nexus365\\Documents\\Programming projects\\C++ Model\\GeneralMetapop\\build"
-#output_folder_path = "C:\\Users\\biol0117\\OneDrive - Nexus365\\Documents\\Programming projects\\C++ Model\\GeneralMetapopCopy2\\build"
 exe_filepath = "C:\\Users\\biol0117\\OneDrive - Nexus365\\Documents\\Programming projects\\C++ Model\\GeneralMetapop\\build\\gdsimsapp.exe"
-#exe_filepath = "C:\\Users\\biol0117\\OneDrive - Nexus365\\Documents\\Programming projects\\C++ Model\\GeneralMetapopCopy2\\build\\gdsimsapp.exe"
 
 # Read input parameter set from .csv file
 params = pd.read_table(param_csv_filepath, delimiter=",")
@@ -47,15 +67,9 @@
     sets[i] = int(sets[i].removeprefix("set "))
     
 # ** Select other combinations of sets by listing below and uncommenting**
-<<<<<<< HEAD
-#sets = [10]
-=======
-#sets = [i for i in range(1, 14)]
 #sets = [i for i in range(1, 17) if i not in (14,15)]
-sets = [14, 15]
 
 
->>>>>>> bdad79ed
 for j in range(0, len(sets)):
     if ("set " + str(sets[j])) in params:
         input_data = params[["set " + str(sets[j])]]
@@ -75,20 +89,13 @@
 #%% Compare test case data for all runs
 
 # ** Modify oracle data folder path, and test data folder path as needed! **
-<<<<<<< HEAD
-oracle_folder_path = "C:\\Users\\biol0117\\OneDrive - Nexus365\\Documents\\Programming projects\\C++ Model\\GeneralMetapop\\Testing\\oracle data"
-=======
-oracle_folder_path = "C:\\Users\\biol0117\\OneDrive - Nexus365\\Documents\\Programming projects\\C++ Model\\GeneralMetapop\\Testing\\oracle data\\toroid distance kernel"
-#oracle_folder_path = "C:\\Users\\biol0117\\OneDrive - Nexus365\\Documents\\Programming projects\\C++ Model\\GeneralMetapop\\build\\output_files"
->>>>>>> bdad79ed
+oracle_folder_path = "C:\\Users\\biol0117\\OneDrive - Nexus365\\Documents\\Programming projects\\C++ Model\\GeneralMetapop\\Testing\\oracle data\\edge radial"
 test_data_folder_path = "C:\\Users\\biol0117\\OneDrive - Nexus365\\Documents\\Programming projects\\C++ Model\\GeneralMetapop\\build\\output_files"
-#test_data_folder_path = "C:\\Users\\biol0117\\OneDrive - Nexus365\\Documents\\Programming projects\\C++ Model\\GeneralMetapopCopy2\\build\\output_files"
 
 # ** Modify the list of set numbers selected as needed **
-#sets = [i for i in range(1, 14)]
-#sets = [14, 15]  
-#sets = [1]
-sets = [i for i in range(1, 17) if i not in (14,15)]
+sets = [i for i in range(1, 17)]
+#sets = [1, 7]
+sets = [1]
 
 # ** Modify the list of num_runs in each set selected as needed **
 num_runs_list = [2 for i in range(0, len(sets))]
